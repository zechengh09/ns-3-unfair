/* -*- Mode:C++; c-file-style:"gnu"; indent-tabs-mode:nil; -*- */
/*
 * This program is free software; you can redistribute it and/or modify
 * it under the terms of the GNU General Public License version 2 as
 * published by the Free Software Foundation;
 *
 * This program is distributed in the hope that it will be useful,
 * but WITHOUT ANY WARRANTY; without even the implied warranty of
 * MERCHANTABILITY or FITNESS FOR A PARTICULAR PURPOSE.  See the
 * GNU General Public License for more details.
 *
 * You should have received a copy of the GNU General Public License
 * along with this program; if not, write to the Free Software
 * Foundation, Inc., 59 Temple Place, Suite 330, Boston, MA  02111-1307  USA
 */

#include "ns3/log.h"

NS_LOG_COMPONENT_DEFINE ("HelloSimulator");

using namespace ns3;

int 
main (int argc, char *argv[])
{
<<<<<<< HEAD
  LogComponentEnable ("HelloSimulator", 
    LogLevel (LOG_LEVEL_INFO | LOG_PREFIX_ALL));
=======
  //  LogComponentEnable ("HelloSimulator", 
  //    LogLevel (LOG_LEVEL_INFO | LOG_PREFIX_ALL));
>>>>>>> c905f065

  NS_LOG_INFO ("Hello Simulator");
}<|MERGE_RESOLUTION|>--- conflicted
+++ resolved
@@ -23,13 +23,8 @@
 int 
 main (int argc, char *argv[])
 {
-<<<<<<< HEAD
-  LogComponentEnable ("HelloSimulator", 
-    LogLevel (LOG_LEVEL_INFO | LOG_PREFIX_ALL));
-=======
   //  LogComponentEnable ("HelloSimulator", 
   //    LogLevel (LOG_LEVEL_INFO | LOG_PREFIX_ALL));
->>>>>>> c905f065
 
   NS_LOG_INFO ("Hello Simulator");
 }