/* -*-  Mode: C++; c-file-style: "gnu"; indent-tabs-mode:nil; -*- */
/*
 * Copyright (c) 2012 Centre Tecnologic de Telecomunicacions de Catalunya (CTTC)
 *
 * This program is free software; you can redistribute it and/or modify
 * it under the terms of the GNU General Public License version 2 as
 * published by the Free Software Foundation;
 *
 * This program is distributed in the hope that it will be useful,
 * but WITHOUT ANY WARRANTY; without even the implied warranty of
 * MERCHANTABILITY or FITNESS FOR A PARTICULAR PURPOSE.  See the
 * GNU General Public License for more details.
 *
 * You should have received a copy of the GNU General Public License
 * along with this program; if not, write to the Free Software
 * Foundation, Inc., 59 Temple Place, Suite 330, Boston, MA  02111-1307  USA
 *
 * Author: Manuel Requena <manuel.requena@cttc.es>
 */

#include "ns3/log.h"
#include "ns3/inet-socket-address.h"
#include "ns3/packet.h"
#include "ns3/node.h"
#include "ns3/lte-enb-net-device.h"

#include "ns3/epc-x2-header.h"
#include "ns3/epc-x2.h"

NS_LOG_COMPONENT_DEFINE ("EpcX2");

namespace ns3 {


X2IfaceInfo::X2IfaceInfo (Ptr<Socket> localSocket, Ipv4Address remoteIpAddr)
{
  m_localSocket = localSocket;
  m_remoteIpAddr = remoteIpAddr;
}

X2IfaceInfo::~X2IfaceInfo (void)
{
}

X2IfaceInfo& 
X2IfaceInfo::operator= (const X2IfaceInfo& value)
{
  NS_LOG_FUNCTION (this);
  m_localSocket = value.m_localSocket;
  m_remoteIpAddr = value.m_remoteIpAddr;
  return *this;
}

///////////////////////////////////////////

X2CellInfo::X2CellInfo (uint16_t localCellId, uint16_t remoteCellId)
{
  m_localCellId = localCellId;
  m_remoteCellId = remoteCellId;
}

X2CellInfo::~X2CellInfo (void)
{
}

X2CellInfo& 
X2CellInfo::operator= (const X2CellInfo& value)
{
  NS_LOG_FUNCTION (this);
  m_localCellId = value.m_localCellId;
  m_remoteCellId = value.m_remoteCellId;
  return *this;
}

///////////////////////////////////////////

NS_OBJECT_ENSURE_REGISTERED (EpcX2);

EpcX2::EpcX2 ()
  : m_x2cUdpPort (4444)
{
  NS_LOG_FUNCTION (this);
  
  m_x2SapProvider = new EpcX2SpecificEpcX2SapProvider<EpcX2> (this);
}

TypeId
EpcX2::GetTypeId (void)
{
  static TypeId tid = TypeId ("ns3::EpcX2")
    .SetParent<Object> ();
  return tid;
}

EpcX2::~EpcX2 (void)
{
  NS_LOG_FUNCTION (this);
  delete m_x2SapProvider;
}

void
EpcX2::SetEpcX2SapUser (EpcX2SapUser * s)
{
  NS_LOG_FUNCTION (this << s);
  m_x2SapUser = s;
}

EpcX2SapProvider*
EpcX2::GetEpcX2SapProvider ()
{
  NS_LOG_FUNCTION (this);
  return m_x2SapProvider;
}


void
EpcX2::AddX2Interface (uint16_t enb1CellId, Ptr<Socket> enb1X2cSocket, uint16_t enb2CellId, Ptr<Socket> enb2X2cSocket)
{
  NS_LOG_FUNCTION (this << enb1CellId << enb1X2cSocket << enb2CellId << enb2X2cSocket);

  Address addr;
  int retval;
  
  retval = enb1X2cSocket->GetSockName (addr);
  NS_ASSERT (retval == 0);
  InetSocketAddress localInetAddr = InetSocketAddress::ConvertFrom (addr);
  NS_LOG_LOGIC ("local IP address = " << localInetAddr.GetIpv4 ());

  retval = enb2X2cSocket->GetSockName (addr);
  NS_ASSERT (retval == 0);
  InetSocketAddress remoteInetAddr = InetSocketAddress::ConvertFrom (addr);
  NS_LOG_LOGIC ("remote IP address = " << remoteInetAddr.GetIpv4 ());

  enb1X2cSocket->SetRecvCallback (MakeCallback (&EpcX2::RecvFromX2cSocket, this));

  NS_ASSERT_MSG (m_x2InterfaceSockets.find (enb2CellId) == m_x2InterfaceSockets.end (),
                 "Mapping for remoteCellId = " << enb2CellId << " is already known");
  m_x2InterfaceSockets [enb2CellId] = Create<X2IfaceInfo> (enb1X2cSocket, remoteInetAddr.GetIpv4 ());

  NS_ASSERT_MSG (m_x2InterfaceCellIds.find (enb1X2cSocket) == m_x2InterfaceCellIds.end (),
                 "Mapping for localSocket = " << enb1X2cSocket << " is already known");
  m_x2InterfaceCellIds [enb1X2cSocket] = Create<X2CellInfo> (enb1CellId, enb2CellId);
}


void 
EpcX2::RecvFromX2cSocket (Ptr<Socket> socket)
{
  NS_LOG_FUNCTION (this << socket);

  NS_LOG_LOGIC ("Recv X2 message: from Socket");
  Ptr<Packet> packet = socket->Recv ();
  NS_LOG_LOGIC ("packetLen = " << packet->GetSize ());

  EpcX2Header x2Header;
  packet->RemoveHeader (x2Header);
  
  NS_LOG_LOGIC ("X2 header: " << x2Header);

  uint8_t messageType = x2Header.GetMessageType ();
  uint8_t procedureCode = x2Header.GetProcedureCode ();

  NS_LOG_LOGIC ("messageType = " << (uint32_t)messageType);
  NS_LOG_LOGIC ("procedureCode = " << (uint32_t)procedureCode);

  if (procedureCode == EpcX2Header::HandoverPreparation)
    {
      if (messageType == EpcX2Header::InitiatingMessage)
        {
          NS_LOG_LOGIC ("Recv X2 message: HANDOVER REQUEST");

          EpcX2HandoverRequestHeader x2HoReqHeader;
          packet->RemoveHeader (x2HoReqHeader);

          NS_LOG_INFO ("X2 HandoverRequest header: " << x2HoReqHeader);

          NS_ASSERT_MSG (m_x2InterfaceCellIds.find (socket) != m_x2InterfaceCellIds.end (),
                         "Missing infos of local and remote CellId");
          Ptr<X2CellInfo> cellsInfo = m_x2InterfaceCellIds [socket];

          EpcX2SapUser::HandoverRequestParams params;
          params.oldEnbUeX2apId = x2HoReqHeader.GetOldEnbUeX2apId ();
          params.cause          = x2HoReqHeader.GetCause ();
          params.sourceCellId   = cellsInfo->m_remoteCellId;
          params.targetCellId   = x2HoReqHeader.GetTargetCellId ();
          params.ueAggregateMaxBitRateDownlink = x2HoReqHeader.GetUeAggregateMaxBitRateDownlink ();
          params.ueAggregateMaxBitRateUplink   = x2HoReqHeader.GetUeAggregateMaxBitRateUplink ();
          params.bearers        = x2HoReqHeader.GetBearers ();
          params.rrcContext     = packet;

          NS_LOG_LOGIC ("oldEnbUeX2apId = " << params.oldEnbUeX2apId);
          NS_LOG_LOGIC ("targetCellId = " << params.targetCellId);
          NS_LOG_LOGIC ("cellsInfo->m_localCellId = " << cellsInfo->m_localCellId);
          NS_ASSERT_MSG (params.targetCellId == cellsInfo->m_localCellId,
                         "TargetCellId mismatches with localCellId");

          m_x2SapUser->RecvHandoverRequest (params);
        }
      else // messageType == SuccessfulOutcome
        {
          NS_LOG_LOGIC ("Recv X2 message: HANDOVER REQUEST ACK");

          EpcX2HandoverRequestAckHeader x2HoReqAckHeader;
          packet->RemoveHeader (x2HoReqAckHeader);

          NS_ASSERT_MSG (m_x2InterfaceCellIds.find (socket) != m_x2InterfaceCellIds.end (),
                         "Missing infos of local and remote CellId");
          Ptr<X2CellInfo> cellsInfo = m_x2InterfaceCellIds [socket];

          EpcX2SapUser::HandoverRequestAckParams params;          
          params.oldEnbUeX2apId = x2HoReqAckHeader.GetOldEnbUeX2apId ();
          params.newEnbUeX2apId = x2HoReqAckHeader.GetNewEnbUeX2apId ();
          params.sourceCellId   = cellsInfo->m_localCellId;
          params.targetCellId   = cellsInfo->m_remoteCellId;
          params.admittedBearers = x2HoReqAckHeader.GetAdmittedBearers ();
          params.notAdmittedBearers = x2HoReqAckHeader.GetNotAdmittedBearers ();
          params.rrcContext     = packet;

          NS_LOG_LOGIC ("oldEnbUeX2apId = " << params.oldEnbUeX2apId);
          NS_LOG_LOGIC ("newEnbUeX2apId = " << params.newEnbUeX2apId);
          NS_LOG_LOGIC ("sourceCellId = " << params.sourceCellId);
          NS_LOG_LOGIC ("targetCellId = " << params.targetCellId);

          m_x2SapUser->RecvHandoverRequestAck (params);
        }
    }

}

//
// Implementation of the X2 SAP Provider
//
void
EpcX2::DoSendHandoverRequest (EpcX2SapProvider::HandoverRequestParams params)
{
  NS_LOG_FUNCTION (this);

  NS_LOG_LOGIC ("oldEnbUeX2apId = " << params.oldEnbUeX2apId);
  NS_LOG_LOGIC ("sourceCellId = " << params.sourceCellId);
  NS_LOG_LOGIC ("targetCellId = " << params.targetCellId);

  NS_ASSERT_MSG (m_x2InterfaceSockets.find (params.targetCellId) != m_x2InterfaceSockets.end (),
                 "Missing infos for targetCellId = " << params.targetCellId);
  Ptr<X2IfaceInfo> socketInfo = m_x2InterfaceSockets [params.targetCellId];
  Ptr<Socket> sourceSocket = socketInfo->m_localSocket;
  Ipv4Address targetIpAddr = socketInfo->m_remoteIpAddr;

  NS_LOG_LOGIC ("sourceSocket = " << sourceSocket);
  NS_LOG_LOGIC ("targetIpAddr = " << targetIpAddr);
  
  NS_LOG_INFO ("Send X2 message: HANDOVER REQUEST");

  // Build the X2 message
  EpcX2HandoverRequestHeader x2HoReqHeader;
  x2HoReqHeader.SetOldEnbUeX2apId (params.oldEnbUeX2apId);
  x2HoReqHeader.SetCause (params.cause);
  x2HoReqHeader.SetTargetCellId (params.targetCellId);
  x2HoReqHeader.SetUeAggregateMaxBitRateDownlink (params.ueAggregateMaxBitRateDownlink);
  x2HoReqHeader.SetUeAggregateMaxBitRateUplink (params.ueAggregateMaxBitRateUplink);
  x2HoReqHeader.SetBearers (params.bearers);

  EpcX2Header x2Header;
  x2Header.SetMessageType (EpcX2Header::InitiatingMessage);
  x2Header.SetProcedureCode (EpcX2Header::HandoverPreparation);
<<<<<<< HEAD
//   x2Header.SetLengthOfIes (x2HoReqHeader.GetLengthOfIes ());
//   x2Header.SetNumberOfIes (x2HoReqHeader.GetNumberOfIes ());
=======
  x2Header.SetLengthOfIes (x2HoReqHeader.GetLengthOfIes ());
  x2Header.SetNumberOfIes (x2HoReqHeader.GetNumberOfIes ());
>>>>>>> fdd4db06

  NS_LOG_INFO ("X2 header: " << x2Header);
  NS_LOG_INFO ("X2 HandoverRequest header: " << x2HoReqHeader);

  // Build the X2 packet
  Ptr<Packet> packet = params.rrcContext;
  packet->AddHeader (x2HoReqHeader);
  packet->AddHeader (x2Header);
  NS_LOG_INFO ("packetLen = " << packet->GetSize ());

  // Send the X2 message through the socket
  sourceSocket->SendTo (packet, 0, InetSocketAddress (targetIpAddr, m_x2cUdpPort));
}


void
EpcX2::DoSendHandoverRequestAck (EpcX2SapProvider::HandoverRequestAckParams params)
{
  NS_LOG_FUNCTION (this);

  NS_LOG_LOGIC ("oldEnbUeX2apId = " << params.oldEnbUeX2apId);
  NS_LOG_LOGIC ("newEnbUeX2apId = " << params.newEnbUeX2apId);
  NS_LOG_LOGIC ("sourceCellId = " << params.sourceCellId);
  NS_LOG_LOGIC ("targetCellId = " << params.targetCellId);

  NS_ASSERT_MSG (m_x2InterfaceSockets.find (params.sourceCellId) != m_x2InterfaceSockets.end (),
                 "Socket infos not defined for sourceCellId = " << params.sourceCellId);

  Ptr<Socket> localSocket = m_x2InterfaceSockets [params.sourceCellId]->m_localSocket;
  Ipv4Address remoteIpAddr = m_x2InterfaceSockets [params.sourceCellId]->m_remoteIpAddr;

  NS_LOG_LOGIC ("localSocket = " << localSocket);
  NS_LOG_LOGIC ("remoteIpAddr = " << remoteIpAddr);

  NS_LOG_INFO ("Send X2 message: HANDOVER REQUEST ACK");

  // Build the X2 message
  EpcX2Header x2Header;
  x2Header.SetMessageType (EpcX2Header::SuccessfulOutcome);
  x2Header.SetProcedureCode (EpcX2Header::HandoverPreparation);

  EpcX2HandoverRequestAckHeader x2HoAckHeader;
  x2HoAckHeader.SetOldEnbUeX2apId (params.oldEnbUeX2apId);
  x2HoAckHeader.SetNewEnbUeX2apId (params.newEnbUeX2apId);
  x2HoAckHeader.SetAdmittedBearers (params.admittedBearers);
  x2HoAckHeader.SetNotAdmittedBearers (params.notAdmittedBearers);

  NS_LOG_INFO ("X2 header: " << x2Header);
  NS_LOG_INFO ("X2 HandoverAck header: " << x2HoAckHeader);
  NS_LOG_INFO ("RRC context: " << params.rrcContext);

  // Build the X2 packet
  Ptr<Packet> packet = (params.rrcContext != 0) ? (params.rrcContext) : (Create <Packet> ());
  packet->AddHeader (x2HoAckHeader);
  packet->AddHeader (x2Header);
  NS_LOG_INFO ("packetLen = " << packet->GetSize ());

  // Send the X2 message through the socket
  localSocket->SendTo (packet, 0, InetSocketAddress (remoteIpAddr, m_x2cUdpPort));
}


} // namespace ns3<|MERGE_RESOLUTION|>--- conflicted
+++ resolved
@@ -262,13 +262,8 @@
   EpcX2Header x2Header;
   x2Header.SetMessageType (EpcX2Header::InitiatingMessage);
   x2Header.SetProcedureCode (EpcX2Header::HandoverPreparation);
-<<<<<<< HEAD
-//   x2Header.SetLengthOfIes (x2HoReqHeader.GetLengthOfIes ());
-//   x2Header.SetNumberOfIes (x2HoReqHeader.GetNumberOfIes ());
-=======
   x2Header.SetLengthOfIes (x2HoReqHeader.GetLengthOfIes ());
   x2Header.SetNumberOfIes (x2HoReqHeader.GetNumberOfIes ());
->>>>>>> fdd4db06
 
   NS_LOG_INFO ("X2 header: " << x2Header);
   NS_LOG_INFO ("X2 HandoverRequest header: " << x2HoReqHeader);
