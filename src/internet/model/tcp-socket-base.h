/* -*- Mode:C++; c-file-style:"gnu"; indent-tabs-mode:nil; -*- */
/*
 * Copyright (c) 2007 Georgia Tech Research Corporation
 * Copyright (c) 2010 Adrian Sai-wah Tam
 *
 * This program is free software; you can redistribute it and/or modify
 * it under the terms of the GNU General Public License version 2 as
 * published by the Free Software Foundation;
 *
 * This program is distributed in the hope that it will be useful,
 * but WITHOUT ANY WARRANTY; without even the implied warranty of
 * MERCHANTABILITY or FITNESS FOR A PARTICULAR PURPOSE.  See the
 * GNU General Public License for more details.
 *
 * You should have received a copy of the GNU General Public License
 * along with this program; if not, write to the Free Software
 * Foundation, Inc., 59 Temple Place, Suite 330, Boston, MA  02111-1307  USA
 *
 * Author: Adrian Sai-wah Tam <adrian.sw.tam@gmail.com>
 */
#ifndef TCP_SOCKET_BASE_H
#define TCP_SOCKET_BASE_H

#include <stdint.h>
#include <queue>
<<<<<<< HEAD
#include <iostream>
#include <fstream>
=======

>>>>>>> 6f970888
#include "ns3/traced-value.h"
#include "ns3/tcp-socket.h"
#include "ns3/ipv4-header.h"
#include "ns3/ipv6-header.h"
#include "ns3/timer.h"
#include "ns3/sequence-number.h"
#include "ns3/data-rate.h"
#include "ns3/node.h"
#include "bbr-tag.h"
#include "tcp-rx-buffer.h"
#include "tcp-tx-buffer.h"
#include "rtt-estimator.h"
#include "tcp-l4-protocol.h"

#include <torch/script.h>

namespace ns3 {

class Ipv4EndPoint;
class Ipv6EndPoint;
class Node;
class Packet;
class TcpL4Protocol;
class TcpHeader;
class TcpCongestionOps;
class RttEstimator;
class TcpRxBuffer;
class TcpTxBuffer;
class TcpOption;
class Ipv4Interface;
class Ipv6Interface;

/**
 * \ingroup tcp
 *
 * \brief Helper class to store RTT measurements
 */
class RttHistory
{
public:
  /**
   * \brief Constructor - builds an RttHistory with the given parameters
   * \param s First sequence number in packet sent
   * \param c Number of bytes sent
   * \param t Time this one was sent
   */
  RttHistory (SequenceNumber32 s, uint32_t c, Time t);
  /**
   * \brief Copy constructor
   * \param h the object to copy
   */
  RttHistory (const RttHistory& h); // Copy constructor
public:
  SequenceNumber32  seq;  //!< First sequence number in packet sent
  uint32_t        count;  //!< Number of bytes sent
  Time            time;   //!< Time this one was sent
  bool            retx;   //!< True if this has been retransmitted
};

/**
 * \brief Data structure that records the congestion state of a connection
 *
 * In this data structure, basic informations that should be passed between
 * socket and the congestion control algorithm are saved. Through the code,
 * it will be referred as Transmission Control Block (TCB), but there are some
 * differencies. In the RFCs, the TCB contains all the variables that defines
 * a connection, while we preferred to maintain in this class only the values
 * that should be exchanged between socket and other parts, like congestion
 * control algorithms.
 *
 */
class TcpSocketState : public Object
{
public:
  /**
   * Get the type ID.
   * \brief Get the type ID.
   * \return the object TypeId
   */
  static TypeId GetTypeId (void);

  /**
   * \brief TcpSocketState Constructor
   */
  TcpSocketState () : Object () { }

  /**
   * \brief Copy constructor.
   * \param other object to copy.
   */
  TcpSocketState (const TcpSocketState &other);

  /**
   * \brief Definition of the Congestion state machine
   *
   * The design of this state machine is taken from Linux v4.0, but it has been
   * maintained in the Linux mainline from ages. It basically avoids to maintain
   * a lot of boolean variables, and it allows to check the transitions from
   * different algorithm in a cleaner way.
   *
   * These states represent the situation from a congestion control point of view:
   * in fact, apart the CA_OPEN state, the other states represent a situation in
   * which there is a congestion, and different actions should be taken,
   * depending on the case.
   *
   */
  typedef enum
  {
    CA_OPEN,      /**< Normal state, no dubious events */
    CA_DISORDER,  /**< In all the respects it is "Open",
                    *  but requires a bit more attention. It is entered when
                    *  we see some SACKs or dupacks. It is split of "Open" */
    CA_CWR,       /**< cWnd was reduced due to some Congestion Notification event.
                    *  It can be ECN, ICMP source quench, local device congestion.
                    *  Not used in NS-3 right now. */
    CA_RECOVERY,  /**< CWND was reduced, we are fast-retransmitting. */
    CA_LOSS,      /**< CWND was reduced due to RTO timeout or SACK reneging. */
    CA_LAST_STATE /**< Used only in debug messages */
  } TcpCongState_t;

  // Note: "not triggered" events are currently not triggered by the code.
  typedef enum
  {
    CA_EVENT_TX_START,     /**< first transmit when no packets in flight */
    CA_EVENT_CWND_RESTART, /**< congestion window restart. Not triggered */
    CA_EVENT_COMPLETE_CWR, /**< end of congestion recovery */
    CA_EVENT_LOSS,         /**< loss timeout */
    CA_EVENT_ECN_NO_CE,    /**< ECT set, but not CE marked. Not triggered */
    CA_EVENT_ECN_IS_CE,    /**< received CE marked IP packet. Not triggered */
    CA_EVENT_DELAYED_ACK,  /**< Delayed ack is sent */
    CA_EVENT_NON_DELAYED_ACK, /**< Non-delayed ack is sent */
  } TcpCAEvent_t;

  /**
   * \ingroup tcp
   * TracedValue Callback signature for TcpCongState_t
   *
   * \param [in] oldValue original value of the traced variable
   * \param [in] newValue new value of the traced variable
   */
  typedef void (* TcpCongStatesTracedValueCallback)(const TcpCongState_t oldValue,
                                                    const TcpCongState_t newValue);

  /**
   * \brief Literal names of TCP states for use in log messages
   */
  static const char* const TcpCongStateName[TcpSocketState::CA_LAST_STATE];

  // Congestion control
  TracedValue<uint32_t>  m_cWnd             {0}; //!< Congestion window
  TracedValue<uint32_t>  m_ssThresh         {0}; //!< Slow start threshold
  uint32_t               m_initialCWnd      {0}; //!< Initial cWnd value
  uint32_t               m_initialSsThresh  {0}; //!< Initial Slow Start Threshold value

  // Segment
  uint32_t               m_segmentSize   {0}; //!< Segment size
  SequenceNumber32       m_lastAckedSeq  {0}; //!< Last sequence ACKed

  TracedValue<TcpCongState_t> m_congState {CA_OPEN}; //!< State in the Congestion state machine

  TracedValue<SequenceNumber32> m_highTxMark     {0}; //!< Highest seqno ever sent, regardless of ReTx
  TracedValue<SequenceNumber32> m_nextTxSequence {0}; //!< Next seqnum to be sent (SND.NXT), ReTx pushes it back

  uint32_t               m_rcvTimestampValue     {0}; //!< Receiver Timestamp value
  uint32_t               m_rcvTimestampEchoReply {0}; //!< Sender Timestamp echoed by the receiver

  // Pacing related variables
  bool                   m_pacing            {false}; //!< Pacing status
  DataRate               m_maxPacingRate     {0};    //!< Max Pacing rate
  DataRate               m_currentPacingRate {0};    //!< Current Pacing rate

  Time                   m_minRtt  {Time::Max ()};   //!< Minimum RTT observed throughout the connection

  TracedValue<uint32_t>  m_bytesInFlight {0};        //!< Bytes in flight
  TracedValue<Time>      m_lastRtt {Seconds (0.0)};  //!< Last RTT sample collected

  uint64_t               m_delivered       {0};              //!< The total amount of data in bytes delivered so far
  Time                   m_deliveredTime   {Seconds (0)};    //!< Simulator time when m_delivered was last updated
  Time                   m_firstSentTime   {Seconds (0)};    //!< The send time of the packet that was most recently marked as delivered
  uint32_t               m_appLimited      {0};              //!< The index of the last transmitted packet marked as application-limited
  uint32_t               m_txItemDelivered {0};
  uint32_t               m_lastAckedSackedBytes {0};         //!< Size of data sacked in the last ack
  /**
   * \brief Get cwnd in segments rather than bytes
   *
   * \return Congestion window in segments
   */
  uint32_t GetCwndInSegments () const
  {
    return m_cWnd / m_segmentSize;
  }

  /**
   * \brief Get slow start thresh in segments rather than bytes
   *
   * \return Slow start threshold in segments
   */
  uint32_t GetSsThreshInSegments () const
  {
    return m_ssThresh / m_segmentSize;
  }
};

/**
 * \ingroup socket
 * \ingroup tcp
 *
 * \brief A base class for implementation of a stream socket using TCP.
 *
 * This class contains the essential components of TCP, as well as a sockets
 * interface for upper layers to call. This class provides connection orientation
 * and sliding window flow control; congestion control is delegated to subclasses
 * of TcpCongestionOps. Part of TcpSocketBase is modified from the original
 * NS-3 TCP socket implementation (TcpSocketImpl) by
 * Raj Bhattacharjea <raj.b@gatech.edu> of Georgia Tech.
 *
 * For IPv4 packets, the TOS set for the socket is used. The Bind and Connect
 * operations set the TOS for the socket to the value specified in the provided
 * address. A SocketIpTos tag is only added to the packet if the resulting
 * TOS is non-null.
 * Each packet is assigned the priority set for the socket. Setting a TOS
 * for a socket also sets a priority for the socket (according to the
 * Socket::IpTos2Priority function). A SocketPriority tag is only added to the
 * packet if the priority is non-null.
 *
 * Congestion state machine
 * ---------------------------
 *
 * The socket maintains two state machines; the TCP one, and another called
 * "Congestion state machine", which keeps track of the phase we are in. Currently,
 * ns-3 manages the states:
 *
 * - CA_OPEN
 * - CA_DISORDER
 * - CA_RECOVERY
 * - CA_LOSS
 *
 * Another one (CA_CWR) is present but not used. For more information, see
 * the TcpCongState_t documentation.
 *
 * Congestion control interface
 * ---------------------------
 *
 * Congestion control, unlike older releases of ns-3, has been split from
 * TcpSocketBase. In particular, each congestion control is now a subclass of
 * the main TcpCongestionOps class. Switching between congestion algorithm is
 * now a matter of setting a pointer into the TcpSocketBase class. The idea
 * and the interfaces are inspired by the Linux operating system, and in
 * particular from the structure tcp_congestion_ops.
 *
 * Transmission Control Block (TCB)
 * --------------------------------
 *
 * The variables needed to congestion control classes to operate correctly have
 * been moved inside the TcpSocketState class. It contains information on the
 * congestion window, slow start threshold, segment size and the state of the
 * Congestion state machine.
 *
 * To track the trace inside the TcpSocketState class, a "forward" technique is
 * used, which consists in chaining callbacks from TcpSocketState to TcpSocketBase
 * (see for example cWnd trace source).
 *
 * Fast retransmit
 * ----------------
 *
 * The fast retransmit enhancement is introduced in RFC 2581 and updated in RFC
 * 5681. It reduces the time a sender waits before retransmitting a lost segment,
 * through the assumption that if it receives a certain number of duplicate ACKs,
 * a segment has been lost and it can be retransmitted. Usually, it is coupled
 * with the Limited Transmit algorithm, defined in RFC 3042. These algorithms
 * are included in this class, and they are implemented inside the ProcessAck
 * method. With the SACK option enabled, the LimitedTransmit algorithm will be
 * always on, as a consequence of how the information in the received SACK block
 * is managed.
 *
 * The attribute which manages the number of dup ACKs necessary to start the
 * fast retransmit algorithm is named "ReTxThreshold", and by default is 3.
 * The parameter is also used in TcpTxBuffer to determine if a packet is lost
 * (please take a look at TcpTxBuffer documentation to see details) but,
 * right now, it is assumed to be fixed. In future releases this parameter can
 * be made dynamic, to reflect the reordering degree of the network. With SACK,
 * the next sequence to transmit is given by the RFC 6675 algorithm. Without
 * SACK option, the implementation adds "hints" to TcpTxBuffer to make sure it
 * returns, as next transmittable sequence, the first lost (or presumed lost)
 * segment.
 *
 * Fast recovery
 * -------------
 *
 * The fast recovery algorithm is introduced RFC 2001, and it avoids to reset
 * cWnd to 1 segment after sensing a loss on the channel. Instead, a new slow
 * start threshold value is asked to the congestion control (for instance,
 * with NewReno the returned amount is half of the previous), and the cWnd is
 * set equal to such value. Ns-3 does not implement any inflation/deflation to
 * the congestion window since it uses an evolved method (borrowed from Linux
 * operating system) to calculate the number of bytes in flight. The fundamental
 * idea is to subtract from the total bytes in flight the lost/sacked amount
 * (the segments that have left the network) and to add the retransmitted count.
 * In this way, congestion window represents the exact number of bytes that
 * should be in flight. The implementation then decides what to transmit, it
 * there is space, between new or already transmitted data portion. If a value
 * of the congestion window with inflation and deflation is needed, there is a
 * traced source named "CongestionWindowInflated". However, the variable behind
 * it is not used in the code, but maintained for backward compatibility.
 *
 * RTO expiration
 * --------------
 *
 * When the Retransmission Time Out expires, the TCP faces a significant
 * performance drop. The expiration event is managed in the ReTxTimeout method,
 * which set the cWnd to 1 segment and starts "from scratch" again. The list
 * of sent packet is set as lost entirely, and the transmission is re-started
 * from the SND.UNA sequence number.
 *
 * Options management
 * ------------------
 *
 * SYN and SYN-ACK options, which are allowed only at the beginning of the
 * connection, are managed in the DoForwardUp and SendEmptyPacket methods.
 * To read all others, we have set up a cycle inside ReadOptions. For adding
 * them, there is no a unique place, since the options (and the information
 * available to build them) are scattered around the code. For instance,
 * the SACK option is built in SendEmptyPacket only under certain conditions.
 *
 * SACK
 * ----
 *
 * The SACK generation/management is delegated to the buffer classes, namely
 * TcpTxBuffer and TcpRxBuffer. In TcpRxBuffer it is managed the creation
 * of the SACK option from the receiver point of view. It must provide an
 * accurate (and efficient) representation of the status of the receiver buffer.
 * On the other side, inside TcpTxBuffer the received options (that contain
 * the SACK block) are processed and a particular data structure, called Scoreboard,
 * is filled. Please take a look at TcpTxBuffer and TcpRxBuffer documentation if
 * you need more information.
 *
 */
class TcpSocketBase : public TcpSocket
{
public:
  /**
   * Get the type ID.
   * \brief Get the type ID.
   * \return the object TypeId
   */
  static TypeId GetTypeId (void);

  /**
   * \brief Get the instance TypeId
   * \return the instance TypeId
   */
  virtual TypeId GetInstanceTypeId () const;

  /**
   * \brief TcpGeneralTest friend class (for tests).
   * \relates TcpGeneralTest
   */
  friend class TcpGeneralTest;

  /**
   * Create an unbound TCP socket
   */
  TcpSocketBase (void);

  /**
   * Clone a TCP socket, for use upon receiving a connection request in LISTEN state
   *
   * \param sock the original Tcp Socket
   */
  TcpSocketBase (const TcpSocketBase& sock);
  virtual ~TcpSocketBase (void);

  // Set associated Node, TcpL4Protocol, RttEstimator to this socket

  /**
   * \brief Set the associated node.
   * \param node the node
   */
  virtual void SetNode (Ptr<Node> node);

  /**
   * \brief Set the associated TCP L4 protocol.
   * \param tcp the TCP L4 protocol
   */
  virtual void SetTcp (Ptr<TcpL4Protocol> tcp);

  /**
   * \brief Set the associated RTT estimator.
   * \param rtt the RTT estimator
   */
  virtual void SetRtt (Ptr<RttEstimator> rtt);

  /**
   * \brief Sets the Minimum RTO.
   * \param minRto The minimum RTO.
   */
  void SetMinRto (Time minRto);

  /**
   * \brief Get the Minimum RTO.
   * \return The minimum RTO.
   */
  Time GetMinRto (void) const;

  /**
   * \brief Sets the Clock Granularity (used in RTO calcs).
   * \param clockGranularity The Clock Granularity
   */
  void SetClockGranularity (Time clockGranularity);

  /**
   * \brief Get the Clock Granularity (used in RTO calcs).
   * \return The Clock Granularity.
   */
  Time GetClockGranularity (void) const;

  /**
   * \brief Get a pointer to the Tx buffer
   * \return a pointer to the tx buffer
   */
  Ptr<TcpTxBuffer> GetTxBuffer (void) const;

  /**
   * \brief Get a pointer to the Rx buffer
   * \return a pointer to the rx buffer
   */
  Ptr<TcpRxBuffer> GetRxBuffer (void) const;

  /**
   * \brief Set the retransmission threshold (dup ack threshold for a fast retransmit)
   * \param retxThresh the threshold
   */
  void SetRetxThresh (uint32_t retxThresh);

  /**
   * \brief Get the retransmission threshold (dup ack threshold for a fast retransmit)
   * \return the threshold
   */
  uint32_t GetRetxThresh (void) const { return m_retxThresh; }

  /**
   * \brief Callback pointer for cWnd trace chaining
   */
  TracedCallback<uint32_t, uint32_t> m_cWndTrace;

  /**
   * \brief Callback pointer for ssTh trace chaining
   */
  TracedCallback<uint32_t, uint32_t> m_ssThTrace;

  /**
   * \brief Callback pointer for congestion state trace chaining
   */
  TracedCallback<TcpSocketState::TcpCongState_t, TcpSocketState::TcpCongState_t> m_congStateTrace;

  /**
   * \brief Callback pointer for high tx mark chaining
   */
  TracedCallback <SequenceNumber32, SequenceNumber32> m_highTxMarkTrace;

  /**
   * \brief Callback pointer for next tx sequence chaining
   */
  TracedCallback<SequenceNumber32, SequenceNumber32> m_nextTxSequenceTrace;

  /**
   * \brief Callback pointer for bytesInFlight trace chaining
   */
  TracedCallback<uint32_t, uint32_t> m_bytesInFlightTrace;

  /**
   * \brief Callback pointer for RTT trace chaining
   */
  TracedCallback<Time, Time> m_lastRttTrace;

  /**
   * \brief Callback function to hook to TcpSocketState congestion window
   * \param oldValue old cWnd value
   * \param newValue new cWnd value
   */
  void UpdateCwnd (uint32_t oldValue, uint32_t newValue);

  /**
   * \brief Callback function to hook to TcpSocketState slow start threshold
   * \param oldValue old ssTh value
   * \param newValue new ssTh value
   */
  void UpdateSsThresh (uint32_t oldValue, uint32_t newValue);

  /**
   * \brief Callback function to hook to TcpSocketState congestion state
   * \param oldValue old congestion state value
   * \param newValue new congestion state value
   */
  void UpdateCongState (TcpSocketState::TcpCongState_t oldValue,
                        TcpSocketState::TcpCongState_t newValue);

  /**
   * \brief Callback function to hook to TcpSocketState high tx mark
   * \param oldValue old high tx mark
   * \param newValue new high tx mark
   */
  void UpdateHighTxMark (SequenceNumber32 oldValue, SequenceNumber32 newValue);

  /**
   * \brief Callback function to hook to TcpSocketState next tx sequence
   * \param oldValue old nextTxSeq value
   * \param newValue new nextTxSeq value
   */
  void UpdateNextTxSequence (SequenceNumber32 oldValue, SequenceNumber32 newValue);

  /**
   * \brief Callback function to hook to TcpSocketState bytes inflight
   * \param oldValue old bytesInFlight value
   * \param newValue new bytesInFlight value
   */
  void UpdateBytesInFlight (uint32_t oldValue, uint32_t newValue);

  /**
   * \brief Callback function to hook to TcpSocketState rtt
   * \param oldValue old rtt value
   * \param newValue new rtt value
   */
  void UpdateRtt (Time oldValue, Time newValue);

  /**
   * \brief Install a congestion control algorithm on this socket
   *
   * \param algo Algorithm to be installed
   */
  void SetCongestionControlAlgorithm (Ptr<TcpCongestionOps> algo);

  // Necessary implementations of null functions from ns3::Socket
  virtual enum SocketErrno GetErrno (void) const;    // returns m_errno
  virtual enum SocketType GetSocketType (void) const; // returns socket type
  virtual Ptr<Node> GetNode (void) const;            // returns m_node
  virtual int Bind (void);    // Bind a socket by setting up endpoint in TcpL4Protocol
  virtual int Bind6 (void);    // Bind a socket by setting up endpoint in TcpL4Protocol
  virtual int Bind (const Address &address);         // ... endpoint of specific addr or port
  virtual int Connect (const Address &address);      // Setup endpoint and call ProcessAction() to connect
  virtual int Listen (void);  // Verify the socket is in a correct state and call ProcessAction() to listen
  virtual int Close (void);   // Close by app: Kill socket upon tx buffer emptied
  virtual int ShutdownSend (void);    // Assert the m_shutdownSend flag to prevent send to network
  virtual int ShutdownRecv (void);    // Assert the m_shutdownRecv flag to prevent forward to app
  virtual int Send (Ptr<Packet> p, uint32_t flags);  // Call by app to send data to network
  virtual int SendTo (Ptr<Packet> p, uint32_t flags, const Address &toAddress); // Same as Send(), toAddress is insignificant
  virtual Ptr<Packet> Recv (uint32_t maxSize, uint32_t flags); // Return a packet to be forwarded to app
  virtual Ptr<Packet> RecvFrom (uint32_t maxSize, uint32_t flags, Address &fromAddress); // ... and write the remote address at fromAddress
  virtual uint32_t GetTxAvailable (void) const; // Available Tx buffer size
  virtual uint32_t GetRxAvailable (void) const; // Available-to-read data size, i.e. value of m_rxAvailable
  virtual int GetSockName (Address &address) const; // Return local addr:port in address
  virtual int GetPeerName (Address &address) const;
  virtual void BindToNetDevice (Ptr<NetDevice> netdevice); // NetDevice with my m_endPoint

  /**
   * TracedCallback signature for tcp packet transmission or reception events.
   *
   * \param [in] packet The packet.
   * \param [in] header The TcpHeader
   * \param [in] socket This socket
   */
  typedef void (* TcpTxRxTracedCallback)(const Ptr<const Packet> packet, const TcpHeader& header,
                                         const Ptr<const TcpSocketBase> socket);

protected:
  // Implementing ns3::TcpSocket -- Attribute get/set
  // inherited, no need to doc

  virtual void     SetSndBufSize (uint32_t size);
  virtual uint32_t GetSndBufSize (void) const;
  virtual void     SetRcvBufSize (uint32_t size);
  virtual uint32_t GetRcvBufSize (void) const;
  virtual void     SetSegSize (uint32_t size);
  virtual uint32_t GetSegSize (void) const;
  virtual void     SetInitialSSThresh (uint32_t threshold);
  virtual uint32_t GetInitialSSThresh (void) const;
  virtual void     SetInitialCwnd (uint32_t cwnd);
  virtual uint32_t GetInitialCwnd (void) const;
  virtual void     SetConnTimeout (Time timeout);
  virtual Time     GetConnTimeout (void) const;
  virtual void     SetSynRetries (uint32_t count);
  virtual uint32_t GetSynRetries (void) const;
  virtual void     SetDataRetries (uint32_t retries);
  virtual uint32_t GetDataRetries (void) const;
  virtual void     SetDelAckTimeout (Time timeout);
  virtual Time     GetDelAckTimeout (void) const;
  virtual void     SetDelAckMaxCount (uint32_t count);
  virtual uint32_t GetDelAckMaxCount (void) const;
  virtual void     SetTcpNoDelay (bool noDelay);
  virtual bool     GetTcpNoDelay (void) const;
  virtual void     SetPersistTimeout (Time timeout);
  virtual Time     GetPersistTimeout (void) const;
  virtual bool     SetAllowBroadcast (bool allowBroadcast);
  virtual bool     GetAllowBroadcast (void) const;



  // Helper functions: Connection set up

  /**
   * \brief Common part of the two Bind(), i.e. set callback and remembering local addr:port
   *
   * \returns 0 on success, -1 on failure
   */
  int SetupCallback (void);

  /**
   * \brief Perform the real connection tasks: Send SYN if allowed, RST if invalid
   *
   * \returns 0 on success
   */
  int DoConnect (void);

  /**
   * \brief Schedule-friendly wrapper for Socket::NotifyConnectionSucceeded()
   */
  void ConnectionSucceeded (void);

  /**
   * \brief Configure the endpoint to a local address. Called by Connect() if Bind() didn't specify one.
   *
   * \returns 0 on success
   */
  int SetupEndpoint (void);

  /**
   * \brief Configure the endpoint v6 to a local address. Called by Connect() if Bind() didn't specify one.
   *
   * \returns 0 on success
   */
  int SetupEndpoint6 (void);

  /**
   * \brief Complete a connection by forking the socket
   *
   * This function is called only if a SYN received in LISTEN state. After
   * TcpSocketBase cloned, allocate a new end point to handle the incoming
   * connection and send a SYN+ACK to complete the handshake.
   *
   * \param p the packet triggering the fork
   * \param tcpHeader the TCP header of the triggering packet
   * \param fromAddress the address of the remote host
   * \param toAddress the address the connection is directed to
   */
  virtual void CompleteFork (Ptr<Packet> p, const TcpHeader& tcpHeader,
                             const Address& fromAddress, const Address& toAddress);



  // Helper functions: Transfer operation

  /**
   * \brief Called by the L3 protocol when it received a packet to pass on to TCP.
   *
   * \param packet the incoming packet
   * \param header the packet's IPv4 header
   * \param port the remote port
   * \param incomingInterface the incoming interface
   */
  void ForwardUp (Ptr<Packet> packet, Ipv4Header header, uint16_t port, Ptr<Ipv4Interface> incomingInterface);

  /**
   * \brief Called by the L3 protocol when it received a packet to pass on to TCP.
   *
   * \param packet the incoming packet
   * \param header the packet's IPv6 header
   * \param port the remote port
   * \param incomingInterface the incoming interface
   */
  void ForwardUp6 (Ptr<Packet> packet, Ipv6Header header, uint16_t port, Ptr<Ipv6Interface> incomingInterface);

  /**
   * \brief Called by TcpSocketBase::ForwardUp{,6}().
   *
   * Get a packet from L3. This is the real function to handle the
   * incoming packet from lower layers. This is
   * wrapped by ForwardUp() so that this function can be overloaded by daughter
   * classes.
   *
   * \param packet the incoming packet
   * \param fromAddress the address of the sender of packet
   * \param toAddress the address of the receiver of packet (hopefully, us)
   */
  virtual void DoForwardUp (Ptr<Packet> packet, const Address &fromAddress,
                            const Address &toAddress);

  /**
   * \brief Called by the L3 protocol when it received an ICMP packet to pass on to TCP.
   *
   * \param icmpSource the ICMP source address
   * \param icmpTtl the ICMP Time to Live
   * \param icmpType the ICMP Type
   * \param icmpCode the ICMP Code
   * \param icmpInfo the ICMP Info
   */
  void ForwardIcmp (Ipv4Address icmpSource, uint8_t icmpTtl, uint8_t icmpType, uint8_t icmpCode, uint32_t icmpInfo);

  /**
   * \brief Called by the L3 protocol when it received an ICMPv6 packet to pass on to TCP.
   *
   * \param icmpSource the ICMP source address
   * \param icmpTtl the ICMP Time to Live
   * \param icmpType the ICMP Type
   * \param icmpCode the ICMP Code
   * \param icmpInfo the ICMP Info
   */
  void ForwardIcmp6 (Ipv6Address icmpSource, uint8_t icmpTtl, uint8_t icmpType, uint8_t icmpCode, uint32_t icmpInfo);

  /**
   * \brief Send as much pending data as possible according to the Tx window.
   *
   * Note that this function did not implement the PSH flag.
   *
   * \param withAck forces an ACK to be sent
   * \returns the number of packets sent
   */
  uint32_t SendPendingData (bool withAck = false);

  /**
   * \brief Extract at most maxSize bytes from the TxBuffer at sequence seq, add the
   *        TCP header, and send to TcpL4Protocol
   *
   * \param seq the sequence number
   * \param maxSize the maximum data block to be transmitted (in bytes)
   * \param withAck forces an ACK to be sent
   * \returns the number of bytes sent
   */
  uint32_t SendDataPacket (SequenceNumber32 seq, uint32_t maxSize, bool withAck);

  /**
   * \brief Send a empty packet that carries a flag, e.g., ACK
   *
   * \param flags the packet's flags
   */
  virtual void SendEmptyPacket (uint8_t flags);

  /**
   * \brief Send reset and tear down this socket
   */
  void SendRST (void);

  /**
   * \brief Check if a sequence number range is within the rx window
   *
   * \param head start of the Sequence window
   * \param tail end of the Sequence window
   * \returns true if it is in range
   */
  bool OutOfRange (SequenceNumber32 head, SequenceNumber32 tail) const;


  // Helper functions: Connection close

  /**
   * \brief Close a socket by sending RST, FIN, or FIN+ACK, depend on the current state
   *
   * \returns 0 on success
   */
  int DoClose (void);

  /**
   * \brief Peacefully close the socket by notifying the upper layer and deallocate end point
   */
  void CloseAndNotify (void);

  /**
   * \brief Kill this socket by zeroing its attributes (IPv4)
   *
   * This is a callback function configured to m_endpoint in
   * SetupCallback(), invoked when the endpoint is destroyed.
   */
  void Destroy (void);

  /**
   * \brief Kill this socket by zeroing its attributes (IPv6)
   *
   * This is a callback function configured to m_endpoint in
   * SetupCallback(), invoked when the endpoint is destroyed.
   */
  void Destroy6 (void);

  /**
   * \brief Deallocate m_endPoint and m_endPoint6
   */
  void DeallocateEndPoint (void);

  /**
   * \brief Received a FIN from peer, notify rx buffer
   *
   * \param p the packet
   * \param tcpHeader the packet's TCP header
   */
  void PeerClose (Ptr<Packet> p, const TcpHeader& tcpHeader);

  /**
   * \brief FIN is in sequence, notify app and respond with a FIN
   */
  void DoPeerClose (void);

  /**
   * \brief Cancel all timer when endpoint is deleted
   */
  void CancelAllTimers (void);

  /**
   * \brief Move from CLOSING or FIN_WAIT_2 to TIME_WAIT state
   */
  void TimeWait (void);

  // State transition functions

  /**
   * \brief Received a packet upon ESTABLISHED state.
   *
   * This function is mimicking the role of tcp_rcv_established() in tcp_input.c in Linux kernel.
   *
   * \param packet the packet
   * \param tcpHeader the packet's TCP header
   */
  void ProcessEstablished (Ptr<Packet> packet, const TcpHeader& tcpHeader); // Received a packet upon ESTABLISHED state

  /**
   * \brief Received a packet upon LISTEN state.
   *
   * \param packet the packet
   * \param tcpHeader the packet's TCP header
   * \param fromAddress the source address
   * \param toAddress the destination address
   */
  void ProcessListen (Ptr<Packet> packet, const TcpHeader& tcpHeader,
                      const Address& fromAddress, const Address& toAddress);

  /**
   * \brief Received a packet upon SYN_SENT
   *
   * \param packet the packet
   * \param tcpHeader the packet's TCP header
   */
  void ProcessSynSent (Ptr<Packet> packet, const TcpHeader& tcpHeader);

  /**
   * \brief Received a packet upon SYN_RCVD.
   *
   * \param packet the packet
   * \param tcpHeader the packet's TCP header
   * \param fromAddress the source address
   * \param toAddress the destination address
   */
  void ProcessSynRcvd (Ptr<Packet> packet, const TcpHeader& tcpHeader,
                       const Address& fromAddress, const Address& toAddress);

  /**
   * \brief Received a packet upon CLOSE_WAIT, FIN_WAIT_1, FIN_WAIT_2
   *
   * \param packet the packet
   * \param tcpHeader the packet's TCP header
   */
  void ProcessWait (Ptr<Packet> packet, const TcpHeader& tcpHeader);

  /**
   * \brief Received a packet upon CLOSING
   *
   * \param packet the packet
   * \param tcpHeader the packet's TCP header
   */
  void ProcessClosing (Ptr<Packet> packet, const TcpHeader& tcpHeader);

  /**
   * \brief Received a packet upon LAST_ACK
   *
   * \param packet the packet
   * \param tcpHeader the packet's TCP header
   */
  void ProcessLastAck (Ptr<Packet> packet, const TcpHeader& tcpHeader);

  // Window management

  /**
   * \brief Return count of number of unacked bytes
   *
   * The difference between SND.UNA and HighTx
   *
   * \returns count of number of unacked bytes
   */
  virtual uint32_t UnAckDataCount (void) const;

  /**
   * \brief Return total bytes in flight
   *
   * Does not count segments lost and SACKed (or dupACKed)
   *
   * \returns total bytes in flight
   */
  virtual uint32_t BytesInFlight (void) const;

  /**
   * \brief Return the max possible number of unacked bytes
   * \returns the max possible number of unacked bytes
   */
  virtual uint32_t Window (void) const;

  /**
   * \brief Return unfilled portion of window
   * \return unfilled portion of window
   */
  virtual uint32_t AvailableWindow (void) const;

  /**
   * \brief The amount of Rx window announced to the peer
   * \param scale indicate if the window should be scaled. True for
   * almost all cases, except when we are sending a SYN
   * \returns size of Rx window announced to the peer
   */
  virtual uint16_t AdvertisedWindowSize (bool scale = true) const;

  /**
   * \brief Update the receiver window (RWND) based on the value of the
   * window field in the header.
   *
   * This method suppresses updates unless one of the following three
   * conditions holds:  1) segment contains new data (advancing the right
   * edge of the receive buffer), 2) segment does not contain new data
   * but the segment acks new data (highest sequence number acked advances),
   * or 3) the advertised window is larger than the current send window
   *
   * \param header TcpHeader from which to extract the new window value
   */
  void UpdateWindowSize (const TcpHeader& header);


  // Manage data tx/rx

  /**
   * \brief Call CopyObject<> to clone me
   * \returns a copy of the socket
   */
  virtual Ptr<TcpSocketBase> Fork (void);

  /**
   * \brief Received an ACK packet
   * \param packet the packet
   * \param tcpHeader the packet's TCP header
   */
  virtual void ReceivedAck (Ptr<Packet> packet, const TcpHeader& tcpHeader);

  /**
   * \brief Process a received ack
   * \param ackNumber ack number
   * \param scoreboardUpdated if true indicates that the scoreboard has been
   * \param oldHeadSequence value of HeadSequence before ack
   * updated with SACK information
   */
  virtual void ProcessAck (const SequenceNumber32 &ackNumber, bool scoreboardUpdated,
                           const SequenceNumber32 &oldHeadSequence);

  /**
   * \brief Recv of a data, put into buffer, call L7 to get it if necessary
   * \param packet the packet
   * \param tcpHeader the packet's TCP header
   */
  virtual void ReceivedData (Ptr<Packet> packet, const TcpHeader& tcpHeader);

  /**
   * \brief Take into account the packet for RTT estimation
   * \param tcpHeader the packet's TCP header
   */
  virtual void EstimateRtt (const TcpHeader& tcpHeader);

  /**
   * \brief Update the RTT history, when we send TCP segments
   *
   * \param seq The sequence number of the TCP segment
   * \param sz The segment's size
   * \param isRetransmission Whether or not the segment is a retransmission
   */

  virtual void UpdateRttHistory (const SequenceNumber32 &seq, uint32_t sz,
                                 bool isRetransmission);

  /**
   * \brief Update buffers w.r.t. ACK
   * \param seq the sequence number
   * \param resetRTO indicates if RTO should be reset
   */
  virtual void NewAck (SequenceNumber32 const& seq, bool resetRTO);

  /**
   * \brief Dupack management
   */
  void DupAck ();

  /**
   * \brief Enter the CA_RECOVERY, and retransmit the head
   */
  void EnterRecovery ();

  /**
   * \brief An RTO event happened
   */
  virtual void ReTxTimeout (void);

  /**
   * \brief Action upon delay ACK timeout, i.e. send an ACK
   */
  virtual void DelAckTimeout (void);

  /**
   * \brief Timeout at LAST_ACK, close the connection
   */
  virtual void LastAckTimeout (void);

  /**
   * \brief Send 1 byte probe to get an updated window size
   */
  virtual void PersistTimeout (void);

  /**
   * \brief Retransmit the first segment marked as lost, without considering
   * available window nor pacing.
   */
  void DoRetransmit (void);

  /** \brief Add options to TcpHeader
   *
   * Test each option, and if it is enabled on our side, add it
   * to the header
   *
   * \param tcpHeader TcpHeader to add options to
   */
  void AddOptions (TcpHeader& tcpHeader);

  /**
   * \brief Read TCP options begore Ack processing
   *
   * Timestamp and Window scale are managed in other pieces of code.
   *
   * \param tcpHeader Header of the segment
   * \param scoreboardUpdated indicates if the scoreboard was updated due to a
   * SACK option
   */
  void ReadOptions (const TcpHeader &tcpHeader, bool &scoreboardUpdated);

  /**
   * \brief Return true if the specified option is enabled
   *
   * \param kind kind of TCP option
   * \return true if the option is enabled
   */
  bool IsTcpOptionEnabled (uint8_t kind) const;

  /**
   * \brief Read and parse the Window scale option
   *
   * Read the window scale option (encoded logarithmically) and save it.
   * Per RFC 1323, the value can't exceed 14.
   *
   * \param option Window scale option read from the header
   */
  void ProcessOptionWScale (const Ptr<const TcpOption> option);
  /**
   * \brief Add the window scale option to the header
   *
   * Calculate our factor from the rxBuffer max size, and add it
   * to the header.
   *
   * \param header TcpHeader where the method should add the window scale option
   */
  void AddOptionWScale (TcpHeader& header);

  /**
   * \brief Calculate window scale value based on receive buffer space
   *
   * Calculate our factor from the rxBuffer max size
   *
   * \returns the Window Scale factor
   */
  uint8_t CalculateWScale () const;

  /**
   * \brief Read the SACK PERMITTED option
   *
   * Currently this is a placeholder, since no operations should be done
   * on such option.
   *
   * \param option SACK PERMITTED option from the header
   */
  void ProcessOptionSackPermitted (const Ptr<const TcpOption> option);

  /**
   * \brief Read the SACK option
   *
   * \param option SACK option from the header
   * \returns true in case of an update to the SACKed blocks
   */
  bool ProcessOptionSack (const Ptr<const TcpOption> option);

  /**
   * \brief Add the SACK PERMITTED option to the header
   *
   * \param header TcpHeader where the method should add the option
   */
  void AddOptionSackPermitted (TcpHeader &header);

  /**
   * \brief Add the SACK option to the header
   *
   * \param header TcpHeader where the method should add the option
   */
  void AddOptionSack (TcpHeader& header);

  /** \brief Process the timestamp option from other side
   *
   * Get the timestamp and the echo, then save timestamp (which will
   * be the echo value in our out-packets) and save the echoed timestamp,
   * to utilize later to calculate RTT.
   *
   * \see EstimateRtt
   * \param option Option from the segment
   * \param seq Sequence number of the segment
   */
  void ProcessOptionTimestamp (const Ptr<const TcpOption> option,
                               const SequenceNumber32 &seq);
  /**
   * \brief Add the timestamp option to the header
   *
   * Set the timestamp as the lower bits of the Simulator::Now time,
   * and the echo value as the last seen timestamp from the other part.
   *
   * \param header TcpHeader to which add the option to
   */
  void AddOptionTimestamp (TcpHeader& header);

  /**
   * \brief Performs a safe subtraction between a and b (a-b)
   *
   * Safe is used to indicate that, if b>a, the results returned is 0.
   *
   * \param a first number
   * \param b second number
   * \return 0 if b>0, (a-b) otherwise
   */
  static uint32_t SafeSubtraction (uint32_t a, uint32_t b);

  /**
   * \brief Notify Pacing
   */
  void NotifyPacingPerformed (void);

  /**
   * \brief Add Tags for the Socket
   * \param p Packet
   */
  void AddSocketTags (const Ptr<Packet> &p) const;

protected:
  // Counters and events
  EventId           m_retxEvent     {}; //!< Retransmission event
  EventId           m_lastAckEvent  {}; //!< Last ACK timeout event
  EventId           m_delAckEvent   {}; //!< Delayed ACK timeout event
  EventId           m_persistEvent  {}; //!< Persist event: Send 1 byte to probe for a non-zero Rx window
  EventId           m_timewaitEvent {}; //!< TIME_WAIT expiration event: Move this socket to CLOSED state

  // ACK management
  uint32_t          m_dupAckCount {0};     //!< Dupack counter
  uint32_t          m_delAckCount {0};     //!< Delayed ACK counter
  uint32_t          m_delAckMaxCount {0};  //!< Number of packet to fire an ACK before delay timeout

  // Nagle algorithm
  bool              m_noDelay {false};     //!< Set to true to disable Nagle's algorithm

  // Retries
  uint32_t          m_synCount     {0}; //!< Count of remaining connection retries
  uint32_t          m_synRetries   {0}; //!< Number of connection attempts
  uint32_t          m_dataRetrCount {0}; //!< Count of remaining data retransmission attempts
  uint32_t          m_dataRetries  {0}; //!< Number of data retransmission attempts

  // Timeouts
  TracedValue<Time> m_rto     {Seconds (0.0)}; //!< Retransmit timeout
  Time              m_minRto  {Time::Max ()};   //!< minimum value of the Retransmit timeout
  Time              m_clockGranularity {Seconds (0.001)}; //!< Clock Granularity used in RTO calcs
  Time              m_delAckTimeout    {Seconds (0.0)};   //!< Time to delay an ACK
  Time              m_persistTimeout   {Seconds (0.0)};   //!< Time between sending 1-byte probes
  Time              m_cnTimeout        {Seconds (0.0)};   //!< Timeout for connection retry

  // History of RTT
  std::deque<RttHistory>      m_history;         //!< List of sent packet

  // Connections to other layers of TCP/IP
  Ipv4EndPoint*       m_endPoint  {nullptr}; //!< the IPv4 endpoint
  Ipv6EndPoint*       m_endPoint6 {nullptr}; //!< the IPv6 endpoint
  Ptr<Node>           m_node      {nullptr}; //!< the associated node
  Ptr<TcpL4Protocol>  m_tcp       {nullptr}; //!< the associated TCP L4 protocol
  Callback<void, Ipv4Address,uint8_t,uint8_t,uint8_t,uint32_t> m_icmpCallback;  //!< ICMP callback
  Callback<void, Ipv6Address,uint8_t,uint8_t,uint8_t,uint32_t> m_icmpCallback6; //!< ICMPv6 callback

  Ptr<RttEstimator> m_rtt {nullptr}; //!< Round trip time estimator

  // Rx and Tx buffer management
  Ptr<TcpRxBuffer> m_rxBuffer {nullptr}; //!< Rx buffer (reordering buffer)
  Ptr<TcpTxBuffer> m_txBuffer {nullptr}; //!< Tx buffer

  // State-related attributes
  TracedValue<TcpStates_t> m_state {CLOSED};         //!< TCP state
  mutable enum SocketErrno m_errno {ERROR_NOTERROR}; //!< Socket error code
  bool                     m_closeNotified {false};  //!< Told app to close socket
  bool                     m_closeOnEmpty  {false};  //!< Close socket upon tx buffer emptied
  bool                     m_shutdownSend  {false};  //!< Send no longer allowed
  bool                     m_shutdownRecv  {false};  //!< Receive no longer allowed
  bool                     m_connected     {false};  //!< Connection established
  double                   m_msl           {0.0};    //!< Max segment lifetime

  // Window management
  uint16_t         m_maxWinSize              {0};  //!< Maximum window size to advertise
  uint32_t         m_bytesAckedNotProcessed  {0};  //!< Bytes acked, but not processed
  SequenceNumber32 m_highTxAck               {0};  //!< Highest ack sent
  TracedValue<uint32_t> m_rWnd               {0};  //!< Receiver window (RCV.WND in RFC793)
  TracedValue<uint32_t> m_advWnd             {0};  //!< Advertised Window size
  TracedValue<SequenceNumber32> m_highRxMark {0};  //!< Highest seqno received
  TracedValue<SequenceNumber32> m_highRxAckMark {0}; //!< Highest ack received

  // Options
  bool    m_sackEnabled       {true}; //!< RFC SACK option enabled
  bool    m_winScalingEnabled {true}; //!< Window Scale option enabled (RFC 7323)
  uint8_t m_rcvWindShift      {0};    //!< Window shift to apply to outgoing segments
  uint8_t m_sndWindShift      {0};    //!< Window shift to apply to incoming segments
  bool     m_timestampEnabled {true}; //!< Timestamp option enabled
  uint32_t m_timestampToEcho  {0};    //!< Timestamp to echo

  EventId m_sendPendingDataEvent {}; //!< micro-delay event to send pending data

  // Fast Retransmit and Recovery
  SequenceNumber32       m_recover    {0};   //!< Previous highest Tx seqnum for fast recovery (set it to initial seq number)
  uint32_t               m_retxThresh {3};   //!< Fast Retransmit threshold
  bool                   m_limitedTx  {true}; //!< perform limited transmit

  // Transmission Control Block
  Ptr<TcpSocketState>    m_tcb {nullptr};               //!< Congestion control informations
  Ptr<TcpCongestionOps>  m_congestionControl {nullptr}; //!< Congestion control

  // Guesses over the other connection end
  bool m_isFirstPartialAck {true}; //!< First partial ACK during RECOVERY

  // The following two traces pass a packet with a TCP header
  TracedCallback<Ptr<const Packet>, const TcpHeader&,
                 Ptr<const TcpSocketBase> > m_txTrace; //!< Trace of transmitted packets

  TracedCallback<Ptr<const Packet>, const TcpHeader&,
                 Ptr<const TcpSocketBase> > m_rxTrace; //!< Trace of received packets

  // Pacing related variable
  Timer m_pacingTimer {Timer::REMOVE_ON_DESTROY}; //!< Pacing Event

  /**
   * \brief Inflated congestion window trace (not used in the real code, deprecated)
   */
  TracedValue<uint32_t> m_cWndInfl {0};


  // ACK pacing

  enum class FairShareEstimationType {
    Mathis,
    Padhye,
    Average,
    Model
  };

  enum class AckPacingType {
    Calc,
    Model,
  };

  struct PendingAck {
    Ptr<TcpL4Protocol> tcp {nullptr};
    Ptr<Packet> p;
    TcpHeader header;
    Ipv4Address localaddr;
    Ipv4Address peeraddr;
    Ptr<NetDevice> boundnetdevice;
  };

  struct PacketRecord {
    Time sndTime   {Seconds (0)};
    Time recvTime  {Seconds (0)};
    uint64_t bytes           {0};
  };

  struct MinMax {
    double min {0};
    double max {1};
  };

  struct ScaleParams {
    std::vector<MinMax> input;
    std::vector<MinMax> output;
  };

  void Unfair (Ptr<Packet> p, SequenceNumber32 seq);
  /**
   * \brief Estimate the loss packets based on the received sequence number
   * \param p Pointer to the packet
   * \param actualSeq Sequence number of the packet
   */
  void EstimateLoss (Ptr<Packet> p, const SequenceNumber32 actualSeq);
  /**
   * \brief Estimate the fair share of the current flow
   * \param p Pointer to the packet
   * \param seq Sequence number of the packet
   */
  double EstimateFairShareCalc (Ptr<Packet> p, SequenceNumber32 seq, Time rtt);
  double EstimateFairShareAverage (Ptr<Packet> p);
  double EstimateFairShareModel (Ptr<Packet> p);
  Time EstimateAckPeriodCalc (double actualTput, double targetTput, Time rtt);
  Time EstimateAckPeriodModel (double targetTput);
  void ScheduleAckPacket (Ptr<TcpL4Protocol> tcp, Ptr<Packet> p,
                          TcpHeader header, Ipv4Address localaddr,
                          Ipv4Address peeraddr, Ptr<NetDevice> boundnetdevice);
  void ScheduleSendPendingAck ();
  void SendPendingAck ();
  void SendAck (Ptr<TcpL4Protocol> tcp, Ptr<Packet> p, TcpHeader header,
                Ipv4Address localaddr, Ipv4Address peeraddr,
                Ptr<NetDevice> boundnetdevice);
  double Scale (double x, double minIn, double maxIn, double minOut,
                double maxOut);
  ScaleParams ReadScaleParams (std::string flp);
  std::string FairShareTypeToStr (FairShareEstimationType type) const;
  FairShareEstimationType StrToFairShareType (std::string str) const;
  std::string AckPacingTypeToStr (AckPacingType type) const;
  AckPacingType StrToAckPacingType (std::string str) const;

  void AddPacketRecord (Ptr<Packet>& p, BbrTag tag);

  static std::unordered_set<TcpSocketBase*> sockets;
  std::deque<std::pair<int64_t, uint32_t>> m_lossCounts;              //!< Queue of loss packets - <Time, loss count>
  std::deque<PacketRecord> m_packetRecords;
  std::deque<Time> m_arrivalTimes;                                    //!< Queue of timestamp for received packets
  std::deque<PendingAck> m_pendingAcks;
  ScaleParams m_scaleParams;
  FairShareEstimationType m_fairShareType {FairShareEstimationType::Mathis};  //!< Which method to use to calculate a flow's bandwidth fair share
  AckPacingType m_ackPacingType                       {AckPacingType::Calc};  //!< Which method of ACK pacing to use
  bool m_unfairEnable                      {false};
  uint32_t m_maxPacketRecords               {1000};
  uint64_t m_totalPackets                      {0};
  SequenceNumber32 m_highestSeq                {0};  //!< Highest sequence number so far received
  SequenceNumber32 m_lastReceivedSeq           {0};  //!< Sequence number of the last received packet
  Time m_delayStart                  {Seconds (0)};  //!< Delay before ACK pacing is enabled
  Time m_prevAckTime                 {Seconds (0)};
  bool m_sendingBbr                        {false};
  bool m_receivingBbr                      {false};
  Time m_ackPeriod                   {Seconds (0)};
  std::string m_modelName                     {""};
  std::string m_csvFileName                   {""};
  std::ofstream m_csvFile;
  torch::jit::script::Module *m_net      {nullptr};


public:

  struct Stats {
    double tputMbps {0};
    Time avgLat     {0};
  };

  void SetFairShareType (std::string type);
  std::string GetFairShareType () const;
  void SetAckPacingType (std::string type);
  std::string GetAckPacingType () const;
  // (Mb/s, avg latency)
  // Relies on the PacketSink accepting as much data from the Socket as possible
  //    or else the packets might be split, leading to the appearance duplicate
  //    of duplicate packets
  Stats GetStats () const;
  uint64_t GetTotalPackets () const;
  void SetUnfairEnable (bool enable);
  bool GetUnfairEnable () const;
  void SetDelayStart (Time time);
  Time GetDelayStart () const;
  void SetAckPeriod (Time period);
  Time GetAckPeriod () const;
  void SetModel (std::string modelFlp);
  std::string GetModel () const;
  void SetMaxPacketRecords (uint32_t m);
  uint32_t GetMaxPacketRecords () const;
  size_t GetNumPendingAcks () const;
  bool GetReceivingBbr () const;
  void SetCsvFileName (std::string csvFileName);
  std::string GetCsvFileName() const;
};

/**
 * \ingroup tcp
 * TracedValue Callback signature for TcpCongState_t
 *
 * \param [in] oldValue original value of the traced variable
 * \param [in] newValue new value of the traced variable
 */
typedef void (* TcpCongStatesTracedValueCallback)(const TcpSocketState::TcpCongState_t oldValue,
                                                  const TcpSocketState::TcpCongState_t newValue);

} // namespace ns3

#endif /* TCP_SOCKET_BASE_H */<|MERGE_RESOLUTION|>--- conflicted
+++ resolved
@@ -23,12 +23,9 @@
 
 #include <stdint.h>
 #include <queue>
-<<<<<<< HEAD
 #include <iostream>
 #include <fstream>
-=======
-
->>>>>>> 6f970888
+
 #include "ns3/traced-value.h"
 #include "ns3/tcp-socket.h"
 #include "ns3/ipv4-header.h"
