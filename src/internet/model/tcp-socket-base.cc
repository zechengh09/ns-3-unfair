--- conflicted
+++ resolved
@@ -4157,7 +4157,7 @@
   // Store the timestamp of receiving this packet
   m_arrivalTimes.push_back (Simulator::Now ());
 
-<<<<<<< HEAD
+
   BbrTag tag;
   NS_ASSERT (p->FindFirstMatchingByteTag (tag));
   m_receivingBbr = tag.isBbr;
@@ -4170,8 +4170,7 @@
               << "Sent" << "\n";     // Sent time
   }
 
-=======
->>>>>>> 6f970888
+
   // TODO: Use different RTT estimate here.
   Time rtt = m_rtt->GetEstimate ();
   double fairTput = 0;
@@ -4760,8 +4759,7 @@
 std::string
 TcpSocketBase::GetModel () const
 {
-<<<<<<< HEAD
-    NS_LOG_FUNCTION (this);
+  NS_LOG_FUNCTION (this);
   return m_modelName;
 }
 
@@ -4789,8 +4787,7 @@
 
 bool TcpSocketBase::GetReceivingBbr () const
 {
-=======
->>>>>>> 6f970888
+
   NS_LOG_FUNCTION (this);
   return m_modelName;
 }
